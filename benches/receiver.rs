/**
 * vSMTP mail transfer agent
 * Copyright (C) 2022 viridIT SAS
 *
 * This program is free software: you can redistribute it and/or modify it under
 * the terms of the GNU General Public License as published by the Free Software
 * Foundation, either version 3 of the License, or any later version.
 *
 *  This program is distributed in the hope that it will be useful, but WITHOUT
 * ANY WARRANTY; without even the implied warranty of MERCHANTABILITY or FITNESS
 * FOR A PARTICULAR PURPOSE.  See the GNU General Public License for more details.
 *
 * You should have received a copy of the GNU General Public License along with
 * this program. If not, see https://www.gnu.org/licenses/.
 *
**/
use std::collections::HashSet;

use criterion::{
    criterion_group, criterion_main, measurement::WallTime, Bencher, BenchmarkId, Criterion,
};
use vsmtp::{
    config::server_config::ServerConfig,
<<<<<<< HEAD
    mime::mail::BodyType,
    model::mail::{Body, MailContext},
    resolver::DataEndResolver,
    rules::address::Address,
    smtp::code::SMTPReplyCode,
    test_helpers::test_receiver,
=======
    receiver::test_helpers::test_receiver,
    resolver::{MailContext, Resolver},
    Address, Body, BodyType,
>>>>>>> ced6e73e
};

#[derive(Clone)]
struct DefaultResolverTest;

#[async_trait::async_trait]
<<<<<<< HEAD
impl DataEndResolver for DefaultResolverTest {
    async fn on_data_end(
        &mut self,
        _: &ServerConfig,
        _: &MailContext,
    ) -> anyhow::Result<SMTPReplyCode> {
        Ok(SMTPReplyCode::Code250)
=======
impl Resolver for DefaultResolverTest {
    async fn deliver(&mut self, _: &ServerConfig, _: &MailContext) -> anyhow::Result<()> {
        Ok(())
>>>>>>> ced6e73e
    }
}

fn get_test_config() -> std::sync::Arc<ServerConfig> {
<<<<<<< HEAD
    let mut c: ServerConfig =
        toml::from_str(include_str!("bench.config.toml")).expect("cannot parse config from toml");
    c.prepare();
    std::sync::Arc::new(c)
}

fn make_bench<R: vsmtp::resolver::DataEndResolver>(
    resolver: std::sync::Arc<tokio::sync::Mutex<R>>,
    b: &mut Bencher<WallTime>,
    (input, output, config): &(&[u8], &[u8], std::sync::Arc<ServerConfig>),
) {
=======
    std::sync::Arc::new(
        ServerConfig::builder()
            .with_version_str("<1.0.0")
            .unwrap()
            .with_rfc_port("bench.server.com", "foo", "foo", None)
            .without_log()
            .without_smtps()
            .with_default_smtp()
            .with_delivery("./tmp/bench", vsmtp::collection! {})
            .with_rules("./tmp/no_rules", vec![])
            .with_default_reply_codes()
            .build()
            .unwrap(),
    )
}

fn make_bench<R>(
    resolver: R,
    b: &mut Bencher<WallTime>,
    (input, output, config): &(&[u8], &[u8], std::sync::Arc<ServerConfig>),
) where
    R: Resolver + Clone + Send + Sync + 'static,
{
>>>>>>> ced6e73e
    b.to_async(tokio::runtime::Runtime::new().unwrap())
        .iter(|| async {
            let _ = test_receiver(
                "127.0.0.1:0",
                resolver.clone(),
                input,
                output,
                config.clone(),
            )
            .await;
        })
}

fn criterion_benchmark(c: &mut Criterion) {
    {
        #[derive(Clone)]
        struct T;

        #[async_trait::async_trait]
<<<<<<< HEAD
        impl DataEndResolver for T {
            async fn on_data_end(
                &mut self,
                _: &ServerConfig,
                ctx: &MailContext,
            ) -> anyhow::Result<SMTPReplyCode> {
=======
        impl Resolver for T {
            async fn deliver(&mut self, _: &ServerConfig, ctx: &MailContext) -> anyhow::Result<()> {
>>>>>>> ced6e73e
                assert_eq!(ctx.envelop.helo, "foobar");
                assert_eq!(ctx.envelop.mail_from.full(), "john@doe");
                assert_eq!(
                    ctx.envelop.rcpt,
                    HashSet::from([Address::new("aa@bb").unwrap()])
                );
                assert!(match &ctx.body {
                    Body::Parsed(mail) => mail.body == BodyType::Undefined,
                    _ => false,
                });

                Ok(())
            }
        }

        c.bench_with_input(
            BenchmarkId::new("receiver", 0),
            &(
                [
                    "HELO foobar\r\n",
                    "MAIL FROM:<john@doe>\r\n",
                    "RCPT TO:<aa@bb>\r\n",
                    "DATA\r\n",
                    ".\r\n",
                    "QUIT\r\n",
                ]
                .concat()
                .as_bytes(),
                [
                    "220 bench.server.com Service ready\r\n",
                    "250 Ok\r\n",
                    "250 Ok\r\n",
                    "250 Ok\r\n",
                    "354 Start mail input; end with <CRLF>.<CRLF>\r\n",
                    "250 Ok\r\n",
                    "221 Service closing transmission channel\r\n",
                ]
                .concat()
                .as_bytes(),
                get_test_config(),
            ),
<<<<<<< HEAD
            |b, input| make_bench(std::sync::Arc::new(tokio::sync::Mutex::new(T {})), b, input),
=======
            |b, input| make_bench(T, b, input),
>>>>>>> ced6e73e
        );
    }

    c.bench_with_input(
        BenchmarkId::new("receiver", 1),
        &(
            ["foo\r\n"].concat().as_bytes(),
            [
                "220 bench.server.com Service ready\r\n",
                "501 Syntax error in parameters or arguments\r\n",
            ]
            .concat()
            .as_bytes(),
            get_test_config(),
        ),
<<<<<<< HEAD
        |b, input| {
            make_bench(
                std::sync::Arc::new(tokio::sync::Mutex::new(DefaultResolverTest {})),
                b,
                input,
            )
        },
=======
        |b, input| make_bench(DefaultResolverTest, b, input),
>>>>>>> ced6e73e
    );
}

criterion_group!(benches, criterion_benchmark);
criterion_main!(benches);<|MERGE_RESOLUTION|>--- conflicted
+++ resolved
@@ -20,55 +20,21 @@
     criterion_group, criterion_main, measurement::WallTime, Bencher, BenchmarkId, Criterion,
 };
 use vsmtp::{
-    config::server_config::ServerConfig,
-<<<<<<< HEAD
-    mime::mail::BodyType,
-    model::mail::{Body, MailContext},
-    resolver::DataEndResolver,
-    rules::address::Address,
-    smtp::code::SMTPReplyCode,
-    test_helpers::test_receiver,
-=======
-    receiver::test_helpers::test_receiver,
-    resolver::{MailContext, Resolver},
-    Address, Body, BodyType,
->>>>>>> ced6e73e
+    config::server_config::ServerConfig, receiver::test_helpers::test_receiver, resolver::Resolver,
+    smtp::mail::MailContext, Address, Body, BodyType,
 };
 
 #[derive(Clone)]
 struct DefaultResolverTest;
 
 #[async_trait::async_trait]
-<<<<<<< HEAD
-impl DataEndResolver for DefaultResolverTest {
-    async fn on_data_end(
-        &mut self,
-        _: &ServerConfig,
-        _: &MailContext,
-    ) -> anyhow::Result<SMTPReplyCode> {
-        Ok(SMTPReplyCode::Code250)
-=======
 impl Resolver for DefaultResolverTest {
     async fn deliver(&mut self, _: &ServerConfig, _: &MailContext) -> anyhow::Result<()> {
         Ok(())
->>>>>>> ced6e73e
     }
 }
 
 fn get_test_config() -> std::sync::Arc<ServerConfig> {
-<<<<<<< HEAD
-    let mut c: ServerConfig =
-        toml::from_str(include_str!("bench.config.toml")).expect("cannot parse config from toml");
-    c.prepare();
-    std::sync::Arc::new(c)
-}
-
-fn make_bench<R: vsmtp::resolver::DataEndResolver>(
-    resolver: std::sync::Arc<tokio::sync::Mutex<R>>,
-    b: &mut Bencher<WallTime>,
-    (input, output, config): &(&[u8], &[u8], std::sync::Arc<ServerConfig>),
-) {
-=======
     std::sync::Arc::new(
         ServerConfig::builder()
             .with_version_str("<1.0.0")
@@ -92,7 +58,6 @@
 ) where
     R: Resolver + Clone + Send + Sync + 'static,
 {
->>>>>>> ced6e73e
     b.to_async(tokio::runtime::Runtime::new().unwrap())
         .iter(|| async {
             let _ = test_receiver(
@@ -112,17 +77,8 @@
         struct T;
 
         #[async_trait::async_trait]
-<<<<<<< HEAD
-        impl DataEndResolver for T {
-            async fn on_data_end(
-                &mut self,
-                _: &ServerConfig,
-                ctx: &MailContext,
-            ) -> anyhow::Result<SMTPReplyCode> {
-=======
         impl Resolver for T {
             async fn deliver(&mut self, _: &ServerConfig, ctx: &MailContext) -> anyhow::Result<()> {
->>>>>>> ced6e73e
                 assert_eq!(ctx.envelop.helo, "foobar");
                 assert_eq!(ctx.envelop.mail_from.full(), "john@doe");
                 assert_eq!(
@@ -164,11 +120,7 @@
                 .as_bytes(),
                 get_test_config(),
             ),
-<<<<<<< HEAD
-            |b, input| make_bench(std::sync::Arc::new(tokio::sync::Mutex::new(T {})), b, input),
-=======
             |b, input| make_bench(T, b, input),
->>>>>>> ced6e73e
         );
     }
 
@@ -184,17 +136,7 @@
             .as_bytes(),
             get_test_config(),
         ),
-<<<<<<< HEAD
-        |b, input| {
-            make_bench(
-                std::sync::Arc::new(tokio::sync::Mutex::new(DefaultResolverTest {})),
-                b,
-                input,
-            )
-        },
-=======
         |b, input| make_bench(DefaultResolverTest, b, input),
->>>>>>> ced6e73e
     );
 }
 
